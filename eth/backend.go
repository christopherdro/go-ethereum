package eth

import (
	"crypto/ecdsa"
	"encoding/json"
	"fmt"
	"io/ioutil"
	"math/big"
	"os"
	"path/filepath"
	"strings"
	"time"

	"github.com/ethereum/ethash"
	"github.com/ethereum/go-ethereum/accounts"
	"github.com/ethereum/go-ethereum/bzz"
	"github.com/ethereum/go-ethereum/common"
	"github.com/ethereum/go-ethereum/common/compiler"
	"github.com/ethereum/go-ethereum/core"
	"github.com/ethereum/go-ethereum/core/types"
	"github.com/ethereum/go-ethereum/core/vm"
	"github.com/ethereum/go-ethereum/crypto"
	"github.com/ethereum/go-ethereum/eth/downloader"
	"github.com/ethereum/go-ethereum/ethdb"
	"github.com/ethereum/go-ethereum/event"
	"github.com/ethereum/go-ethereum/logger"
	"github.com/ethereum/go-ethereum/logger/glog"
	"github.com/ethereum/go-ethereum/miner"
	"github.com/ethereum/go-ethereum/p2p"
	"github.com/ethereum/go-ethereum/p2p/discover"
	"github.com/ethereum/go-ethereum/p2p/nat"
	"github.com/ethereum/go-ethereum/whisper"
)

const (
	epochLength    = 30000
	ethashRevision = 23

	autoDAGcheckInterval = 10 * time.Hour
	autoDAGepochHeight   = epochLength / 2
)

var (
	jsonlogger = logger.NewJsonLogger()

	defaultBootNodes = []*discover.Node{
		// ETH/DEV Go Bootnodes
		discover.MustParseNode("enode://a979fb575495b8d6db44f750317d0f4622bf4c2aa3365d6af7c284339968eef29b69ad0dce72a4d8db5ebb4968de0e3bec910127f134779fbcb0cb6d3331163c@52.16.188.185:30303"),
		discover.MustParseNode("enode://7f25d3eab333a6b98a8b5ed68d962bb22c876ffcd5561fca54e3c2ef27f754df6f7fd7c9b74cc919067abac154fb8e1f8385505954f161ae440abc355855e034@54.207.93.166:30303"),
		// ETH/DEV cpp-ethereum (poc-9.ethdev.com)
		discover.MustParseNode("enode://487611428e6c99a11a9795a6abe7b529e81315ca6aad66e2a2fc76e3adf263faba0d35466c2f8f68d561dbefa8878d4df5f1f2ddb1fbeab7f42ffb8cd328bd4a@5.1.83.226:30303"),
	}

	staticNodes  = "static-nodes.json"  // Path within <datadir> to search for the static node list
	trustedNodes = "trusted-nodes.json" // Path within <datadir> to search for the trusted node list
)

type Config struct {
	Name            string
	ProtocolVersion int
	NetworkId       int

	BlockChainVersion  int
	SkipBcVersionCheck bool // e.g. blockchain export

	DataDir   string
	LogFile   string
	Verbosity int
	LogJSON   string
	VmDebug   bool
	NatSpec   bool
	AutoDAG   bool

	MaxPeers        int
	MaxPendingPeers int
	Port            string

	// Space-separated list of discovery node URLs
	BootNodes string

	// This key is used to identify the node on the network.
	// If nil, an ephemeral key is used.
	NodeKey *ecdsa.PrivateKey

	NAT  nat.Interface
	Shh  bool
	Bzz  bool
	Dial bool

	Etherbase      string
	GasPrice       *big.Int
	MinerThreads   int
	AccountManager *accounts.Manager
	SolcPath       string

	// NewDB is used to create databases.
	// If nil, the default is to create leveldb databases on disk.
	NewDB func(path string) (common.Database, error)
}

func (cfg *Config) parseBootNodes() []*discover.Node {
	if cfg.BootNodes == "" {
		return defaultBootNodes
	}
	var ns []*discover.Node
	for _, url := range strings.Split(cfg.BootNodes, " ") {
		if url == "" {
			continue
		}
		n, err := discover.ParseNode(url)
		if err != nil {
			glog.V(logger.Error).Infof("Bootstrap URL %s: %v\n", url, err)
			continue
		}
		ns = append(ns, n)
	}
	return ns
}

// parseNodes parses a list of discovery node URLs loaded from a .json file.
func (cfg *Config) parseNodes(file string) []*discover.Node {
	// Short circuit if no node config is present
	path := filepath.Join(cfg.DataDir, file)
	if _, err := os.Stat(path); err != nil {
		return nil
	}
	// Load the nodes from the config file
	blob, err := ioutil.ReadFile(path)
	if err != nil {
		glog.V(logger.Error).Infof("Failed to access nodes: %v", err)
		return nil
	}
	nodelist := []string{}
	if err := json.Unmarshal(blob, &nodelist); err != nil {
		glog.V(logger.Error).Infof("Failed to load nodes: %v", err)
		return nil
	}
	// Interpret the list as a discovery node array
	var nodes []*discover.Node
	for _, url := range nodelist {
		if url == "" {
			continue
		}
		node, err := discover.ParseNode(url)
		if err != nil {
			glog.V(logger.Error).Infof("Node URL %s: %v\n", url, err)
			continue
		}
		nodes = append(nodes, node)
	}
	return nodes
}

func (cfg *Config) nodeKey() (*ecdsa.PrivateKey, error) {
	// use explicit key from command line args if set
	if cfg.NodeKey != nil {
		return cfg.NodeKey, nil
	}
	// use persistent key if present
	keyfile := filepath.Join(cfg.DataDir, "nodekey")
	key, err := crypto.LoadECDSA(keyfile)
	if err == nil {
		return key, nil
	}
	// no persistent key, generate and store a new one
	if key, err = crypto.GenerateKey(); err != nil {
		return nil, fmt.Errorf("could not generate server key: %v", err)
	}
	if err := crypto.SaveECDSA(keyfile, key); err != nil {
		glog.V(logger.Error).Infoln("could not persist nodekey: ", err)
	}
	return key, nil
}

type Ethereum struct {
	// Channel for shutting down the ethereum
	shutdownChan chan bool

	// DB interfaces
	blockDb common.Database // Block chain database
	stateDb common.Database // State changes database
	extraDb common.Database // Extra database (txs, etc)

	// Closed when databases are flushed and closed
	databasesClosed chan bool

	//*** SERVICES ***
	// State manager for processing new blocks and managing the over all states
	blockProcessor  *core.BlockProcessor
	txPool          *core.TxPool
	chainManager    *core.ChainManager
	accountManager  *accounts.Manager
	whisper         *whisper.Whisper
	pow             *ethash.Ethash
	protocolManager *ProtocolManager
	downloader      *downloader.Downloader
<<<<<<< HEAD
	DPA             *bzz.DPA
	netStore        *bzz.NetStore
=======
	SolcPath        string
	solc            *compiler.Solidity
>>>>>>> 3aac38f6

	net      *p2p.Server
	eventMux *event.TypeMux
	txSub    event.Subscription
	miner    *miner.Miner

	// logger logger.LogSystem

	Mining        bool
	MinerThreads  int
	NatSpec       bool
	DataDir       string
	AutoDAG       bool
	autodagquit   chan bool
	etherbase     common.Address
	clientVersion string
	ethVersionId  int
	netVersionId  int
	shhVersionId  int
}

func New(config *Config) (*Ethereum, error) {
	// Bootstrap database
	logger.New(config.DataDir, config.LogFile, config.Verbosity)
	if len(config.LogJSON) > 0 {
		logger.NewJSONsystem(config.DataDir, config.LogJSON)
	}

	// Let the database take 3/4 of the max open files (TODO figure out a way to get the actual limit of the open files)
	const dbCount = 3
	ethdb.OpenFileLimit = 128 / (dbCount + 1)

	newdb := config.NewDB
	if newdb == nil {
		newdb = func(path string) (common.Database, error) { return ethdb.NewLDBDatabase(path) }
	}
	blockDb, err := newdb(filepath.Join(config.DataDir, "blockchain"))
	if err != nil {
		return nil, fmt.Errorf("blockchain db err: %v", err)
	}
	stateDb, err := newdb(filepath.Join(config.DataDir, "state"))
	if err != nil {
		return nil, fmt.Errorf("state db err: %v", err)
	}
	extraDb, err := newdb(filepath.Join(config.DataDir, "extra"))
	if err != nil {
		return nil, fmt.Errorf("extra db err: %v", err)
	}
	nodeDb := filepath.Join(config.DataDir, "nodes")

	// Perform database sanity checks
	d, _ := blockDb.Get([]byte("ProtocolVersion"))
	protov := int(common.NewValue(d).Uint())
	if protov != config.ProtocolVersion && protov != 0 {
		path := filepath.Join(config.DataDir, "blockchain")
		return nil, fmt.Errorf("Database version mismatch. Protocol(%d / %d). `rm -rf %s`", protov, config.ProtocolVersion, path)
	}
	saveProtocolVersion(blockDb, config.ProtocolVersion)
	glog.V(logger.Info).Infof("Protocol Version: %v, Network Id: %v", config.ProtocolVersion, config.NetworkId)

	if !config.SkipBcVersionCheck {
		b, _ := blockDb.Get([]byte("BlockchainVersion"))
		bcVersion := int(common.NewValue(b).Uint())
		if bcVersion != config.BlockChainVersion && bcVersion != 0 {
			return nil, fmt.Errorf("Blockchain DB version mismatch (%d / %d). Run geth upgradedb.\n", bcVersion, config.BlockChainVersion)
		}
		saveBlockchainVersion(blockDb, config.BlockChainVersion)
	}
	glog.V(logger.Info).Infof("Blockchain DB Version: %d", config.BlockChainVersion)

	eth := &Ethereum{
		shutdownChan:    make(chan bool),
		databasesClosed: make(chan bool),
		blockDb:         blockDb,
		stateDb:         stateDb,
		extraDb:         extraDb,
		eventMux:        &event.TypeMux{},
		accountManager:  config.AccountManager,
		DataDir:         config.DataDir,
		etherbase:       common.HexToAddress(config.Etherbase),
		clientVersion:   config.Name, // TODO should separate from Name
		ethVersionId:    config.ProtocolVersion,
		netVersionId:    config.NetworkId,
		NatSpec:         config.NatSpec,
		MinerThreads:    config.MinerThreads,
		SolcPath:        config.SolcPath,
		AutoDAG:         config.AutoDAG,
	}

	eth.pow = ethash.New()
	eth.chainManager = core.NewChainManager(blockDb, stateDb, eth.pow, eth.EventMux())
	eth.downloader = downloader.New(eth.EventMux(), eth.chainManager.HasBlock, eth.chainManager.GetBlock)
	eth.txPool = core.NewTxPool(eth.EventMux(), eth.chainManager.State, eth.chainManager.GasLimit)
	eth.blockProcessor = core.NewBlockProcessor(stateDb, extraDb, eth.pow, eth.txPool, eth.chainManager, eth.EventMux())
	eth.chainManager.SetProcessor(eth.blockProcessor)
	eth.miner = miner.New(eth, eth.EventMux(), eth.pow)
	eth.miner.SetGasPrice(config.GasPrice)

	eth.protocolManager = NewProtocolManager(config.ProtocolVersion, config.NetworkId, eth.eventMux, eth.txPool, eth.chainManager, eth.downloader)
	if config.Shh {
		eth.whisper = whisper.New()
		eth.shhVersionId = int(eth.whisper.Version())
	}

	netprv, err := config.nodeKey()
	if err != nil {
		return nil, err
	}

	protocols := []p2p.Protocol{eth.protocolManager.SubProtocol}

	if config.Bzz {
		eth.netStore, err = bzz.NewNetStore(filepath.Join(config.DataDir, "bzz"), filepath.Join(config.DataDir, "bzzpeers.json"))
		if err != nil {
			glog.V(logger.Warn).Infof("BZZ: error creating net store: %v. Protocol skipped", err)
		} else {
			chunker := &bzz.TreeChunker{}
			chunker.Init()
			eth.DPA = &bzz.DPA{
				Chunker:    chunker,
				ChunkStore: eth.netStore,
			}
			bzzProto, err := bzz.BzzProtocol(eth.netStore)
			if err == nil {
				protocols = append(protocols, bzzProto)
			}
		}
	}

	if config.Shh {
		protocols = append(protocols, eth.whisper.Protocol())
	}
	eth.net = &p2p.Server{
		PrivateKey:      netprv,
		Name:            config.Name,
		MaxPeers:        config.MaxPeers,
		MaxPendingPeers: config.MaxPendingPeers,
		Protocols:       protocols,
		NAT:             config.NAT,
		NoDial:          !config.Dial,
		BootstrapNodes:  config.parseBootNodes(),
		StaticNodes:     config.parseNodes(staticNodes),
		TrustedNodes:    config.parseNodes(trustedNodes),
		NodeDatabase:    nodeDb,
	}
	if len(config.Port) > 0 {
		eth.net.ListenAddr = ":" + config.Port
	}

	eth.net.Protocols = protocols

	vm.Debug = config.VmDebug

	return eth, nil
}

type NodeInfo struct {
	Name       string
	NodeUrl    string
	NodeID     string
	IP         string
	DiscPort   int // UDP listening port for discovery protocol
	TCPPort    int // TCP listening port for RLPx
	Td         string
	ListenAddr string
}

func (s *Ethereum) NodeInfo() *NodeInfo {
	node := s.net.Self()

	return &NodeInfo{
		Name:       s.Name(),
		NodeUrl:    node.String(),
		NodeID:     node.ID.String(),
		IP:         node.IP.String(),
		DiscPort:   int(node.UDP),
		TCPPort:    int(node.TCP),
		ListenAddr: s.net.ListenAddr,
		Td:         s.ChainManager().Td().String(),
	}
}

type PeerInfo struct {
	ID            string
	Name          string
	Caps          string
	RemoteAddress string
	LocalAddress  string
}

func newPeerInfo(peer *p2p.Peer) *PeerInfo {
	var caps []string
	for _, cap := range peer.Caps() {
		caps = append(caps, cap.String())
	}
	return &PeerInfo{
		ID:            peer.ID().String(),
		Name:          peer.Name(),
		Caps:          strings.Join(caps, ", "),
		RemoteAddress: peer.RemoteAddr().String(),
		LocalAddress:  peer.LocalAddr().String(),
	}
}

// PeersInfo returns an array of PeerInfo objects describing connected peers
func (s *Ethereum) PeersInfo() (peersinfo []*PeerInfo) {
	for _, peer := range s.net.Peers() {
		if peer != nil {
			peersinfo = append(peersinfo, newPeerInfo(peer))
		}
	}
	return
}

func (s *Ethereum) ResetWithGenesisBlock(gb *types.Block) {
	s.chainManager.ResetWithGenesisBlock(gb)
}

func (s *Ethereum) StartMining(threads int) error {
	eb, err := s.Etherbase()
	if err != nil {
		err = fmt.Errorf("Cannot start mining without etherbase address: %v", err)
		glog.V(logger.Error).Infoln(err)
		return err
	}

	go s.miner.Start(eb, threads)
	return nil
}

func (s *Ethereum) Etherbase() (eb common.Address, err error) {
	eb = s.etherbase
	if (eb == common.Address{}) {
		primary, err := s.accountManager.Primary()
		if err != nil {
			return eb, err
		}
		if (primary == common.Address{}) {
			err = fmt.Errorf("no accounts found")
			return eb, err
		}
		eb = primary
	}
	return eb, nil
}

func (s *Ethereum) StopMining()         { s.miner.Stop() }
func (s *Ethereum) IsMining() bool      { return s.miner.Mining() }
func (s *Ethereum) Miner() *miner.Miner { return s.miner }

// func (s *Ethereum) Logger() logger.LogSystem             { return s.logger }
func (s *Ethereum) Name() string                         { return s.net.Name }
func (s *Ethereum) AccountManager() *accounts.Manager    { return s.accountManager }
func (s *Ethereum) ChainManager() *core.ChainManager     { return s.chainManager }
func (s *Ethereum) BlockProcessor() *core.BlockProcessor { return s.blockProcessor }
func (s *Ethereum) TxPool() *core.TxPool                 { return s.txPool }
func (s *Ethereum) Whisper() *whisper.Whisper            { return s.whisper }
func (s *Ethereum) EventMux() *event.TypeMux             { return s.eventMux }
func (s *Ethereum) BlockDb() common.Database             { return s.blockDb }
func (s *Ethereum) StateDb() common.Database             { return s.stateDb }
func (s *Ethereum) ExtraDb() common.Database             { return s.extraDb }
func (s *Ethereum) IsListening() bool                    { return true } // Always listening
func (s *Ethereum) PeerCount() int                       { return s.net.PeerCount() }
func (s *Ethereum) Peers() []*p2p.Peer                   { return s.net.Peers() }
func (s *Ethereum) MaxPeers() int                        { return s.net.MaxPeers }
func (s *Ethereum) ClientVersion() string                { return s.clientVersion }
func (s *Ethereum) EthVersion() int                      { return s.ethVersionId }
func (s *Ethereum) NetVersion() int                      { return s.netVersionId }
func (s *Ethereum) ShhVersion() int                      { return s.shhVersionId }
func (s *Ethereum) Downloader() *downloader.Downloader   { return s.downloader }

// Start the ethereum
func (s *Ethereum) Start() error {
	jsonlogger.LogJson(&logger.LogStarting{
		ClientString:    s.net.Name,
		ProtocolVersion: ProtocolVersion,
	})

	if s.net.MaxPeers > 0 {
		err := s.net.Start()
		if err != nil {
			return err
		}
	}

	// periodically flush databases
	go s.syncDatabases()

	if s.AutoDAG {
		s.StartAutoDAG()
	}

	// Start services
	go s.txPool.Start()
	s.protocolManager.Start()

	if s.whisper != nil {
		s.whisper.Start()
	}

	if s.DPA != nil {
		s.DPA.Start()
		s.netStore.Start(s.net.Self(), s.AddPeer)
		go bzz.StartHttpServer(s.DPA)
	}

	// broadcast transactions
	s.txSub = s.eventMux.Subscribe(core.TxPreEvent{})
	go s.txBroadcastLoop()

	glog.V(logger.Info).Infoln("Server started")
	return nil
}

// sync databases every minute. If flushing fails we exit immediatly. The system
// may not continue under any circumstances.
func (s *Ethereum) syncDatabases() {
	ticker := time.NewTicker(1 * time.Minute)
done:
	for {
		select {
		case <-ticker.C:
			// don't change the order of database flushes
			if err := s.extraDb.Flush(); err != nil {
				glog.Fatalf("fatal error: flush extraDb: %v (Restart your node. We are aware of this issue)\n", err)
			}
			if err := s.stateDb.Flush(); err != nil {
				glog.Fatalf("fatal error: flush stateDb: %v (Restart your node. We are aware of this issue)\n", err)
			}
			if err := s.blockDb.Flush(); err != nil {
				glog.Fatalf("fatal error: flush blockDb: %v (Restart your node. We are aware of this issue)\n", err)
			}
		case <-s.shutdownChan:
			break done
		}
	}

	s.blockDb.Close()
	s.stateDb.Close()
	s.extraDb.Close()

	close(s.databasesClosed)
}

func (s *Ethereum) StartForTest() {
	jsonlogger.LogJson(&logger.LogStarting{
		ClientString:    s.net.Name,
		ProtocolVersion: ProtocolVersion,
	})

	// Start services
	s.txPool.Start()
}

// AddPeer connects to the given node and maintains the connection until the
// server is shut down. If the connection fails for any reason, the server will
// attempt to reconnect the peer.
func (self *Ethereum) AddPeer(nodeURL string) error {
	n, err := discover.ParseNode(nodeURL)
	if err != nil {
		return fmt.Errorf("invalid node URL: %v", err)
	}
	self.net.AddPeer(n)
	return nil
}

func (s *Ethereum) Stop() {
	s.txSub.Unsubscribe() // quits txBroadcastLoop

	s.protocolManager.Stop()
	s.chainManager.Stop()
	s.txPool.Stop()
	s.eventMux.Stop()
	if s.whisper != nil {
		s.whisper.Stop()
	}
	s.StopAutoDAG()

	if s.DPA != nil {
		s.DPA.Stop()
	}
	if s.netStore != nil {
		s.netStore.Stop()
	}

	glog.V(logger.Info).Infoln("Server stopped")
	close(s.shutdownChan)
}

// This function will wait for a shutdown and resumes main thread execution
func (s *Ethereum) WaitForShutdown() {
	<-s.databasesClosed
	<-s.shutdownChan
}

func (self *Ethereum) txBroadcastLoop() {
	// automatically stops if unsubscribe
	for obj := range self.txSub.Chan() {
		event := obj.(core.TxPreEvent)
		self.syncAccounts(event.Tx)
	}
}

// keep accounts synced up
func (self *Ethereum) syncAccounts(tx *types.Transaction) {
	from, err := tx.From()
	if err != nil {
		return
	}

	if self.accountManager.HasAccount(from) {
		if self.chainManager.TxState().GetNonce(from) < tx.Nonce() {
			self.chainManager.TxState().SetNonce(from, tx.Nonce())
		}
	}
}

// StartAutoDAG() spawns a go routine that checks the DAG every autoDAGcheckInterval
// by default that is 10 times per epoch
// in epoch n, if we past autoDAGepochHeight within-epoch blocks,
// it calls ethash.MakeDAG  to pregenerate the DAG for the next epoch n+1
// if it does not exist yet as well as remove the DAG for epoch n-1
// the loop quits if autodagquit channel is closed, it can safely restart and
// stop any number of times.
// For any more sophisticated pattern of DAG generation, use CLI subcommand
// makedag
func (self *Ethereum) StartAutoDAG() {
	if self.autodagquit != nil {
		return // already started
	}
	go func() {
		glog.V(logger.Info).Infof("Automatic pregeneration of ethash DAG ON (ethash dir: %s)", ethash.DefaultDir)
		var nextEpoch uint64
		timer := time.After(0)
		self.autodagquit = make(chan bool)
		for {
			select {
			case <-timer:
				glog.V(logger.Info).Infof("checking DAG (ethash dir: %s)", ethash.DefaultDir)
				currentBlock := self.ChainManager().CurrentBlock().NumberU64()
				thisEpoch := currentBlock / epochLength
				if nextEpoch <= thisEpoch {
					if currentBlock%epochLength > autoDAGepochHeight {
						if thisEpoch > 0 {
							previousDag, previousDagFull := dagFiles(thisEpoch - 1)
							os.Remove(filepath.Join(ethash.DefaultDir, previousDag))
							os.Remove(filepath.Join(ethash.DefaultDir, previousDagFull))
							glog.V(logger.Info).Infof("removed DAG for epoch %d (%s)", thisEpoch-1, previousDag)
						}
						nextEpoch = thisEpoch + 1
						dag, _ := dagFiles(nextEpoch)
						if _, err := os.Stat(dag); os.IsNotExist(err) {
							glog.V(logger.Info).Infof("Pregenerating DAG for epoch %d (%s)", nextEpoch, dag)
							err := ethash.MakeDAG(nextEpoch*epochLength, "") // "" -> ethash.DefaultDir
							if err != nil {
								glog.V(logger.Error).Infof("Error generating DAG for epoch %d (%s)", nextEpoch, dag)
								return
							}
						} else {
							glog.V(logger.Error).Infof("DAG for epoch %d (%s)", nextEpoch, dag)
						}
					}
				}
				timer = time.After(autoDAGcheckInterval)
			case <-self.autodagquit:
				return
			}
		}
	}()
}

// dagFiles(epoch) returns the two alternative DAG filenames (not a path)
// 1) <revision>-<hex(seedhash[8])> 2) full-R<revision>-<hex(seedhash[8])>
func dagFiles(epoch uint64) (string, string) {
	seedHash, _ := ethash.GetSeedHash(epoch * epochLength)
	dag := fmt.Sprintf("full-R%d-%x", ethashRevision, seedHash[:8])
	return dag, "full-R" + dag
}

// stopAutoDAG stops automatic DAG pregeneration by quitting the loop
func (self *Ethereum) StopAutoDAG() {
	if self.autodagquit != nil {
		close(self.autodagquit)
		self.autodagquit = nil
	}
	glog.V(logger.Info).Infof("Automatic pregeneration of ethash DAG OFF (ethash dir: %s)", ethash.DefaultDir)
}

func saveProtocolVersion(db common.Database, protov int) {
	d, _ := db.Get([]byte("ProtocolVersion"))
	protocolVersion := common.NewValue(d).Uint()

	if protocolVersion == 0 {
		db.Put([]byte("ProtocolVersion"), common.NewValue(protov).Bytes())
	}
}

func saveBlockchainVersion(db common.Database, bcVersion int) {
	d, _ := db.Get([]byte("BlockchainVersion"))
	blockchainVersion := common.NewValue(d).Uint()

	if blockchainVersion == 0 {
		db.Put([]byte("BlockchainVersion"), common.NewValue(bcVersion).Bytes())
	}
}

func (self *Ethereum) Solc() (*compiler.Solidity, error) {
	var err error
	if self.solc == nil {
		self.solc, err = compiler.New(self.SolcPath)
	}
	return self.solc, err
}

// set in js console via admin interface or wrapper from cli flags
func (self *Ethereum) SetSolc(solcPath string) (*compiler.Solidity, error) {
	self.SolcPath = solcPath
	self.solc = nil
	return self.Solc()
}<|MERGE_RESOLUTION|>--- conflicted
+++ resolved
@@ -194,13 +194,10 @@
 	pow             *ethash.Ethash
 	protocolManager *ProtocolManager
 	downloader      *downloader.Downloader
-<<<<<<< HEAD
 	DPA             *bzz.DPA
 	netStore        *bzz.NetStore
-=======
 	SolcPath        string
 	solc            *compiler.Solidity
->>>>>>> 3aac38f6
 
 	net      *p2p.Server
 	eventMux *event.TypeMux
